#!/usr/bin/env python

import os
<<<<<<< HEAD
import hsc.pipe.base.pbs as hscPbs


if __name__ == "__main__":
    parser = hscPbs.PbsArgumentParser(usage="""
    Stack frames using PBS.

    Command line:
        stackFrames [OPTIONS] FIELD_NAME FILTER_NAME
    """)
    parser.add_argument("-i", "--instrument", dest="instrument", help="Instrument name", default="hsc")
    parser.add_argument("-r", "--rerun", dest="rerun", help="Rerun name", default=os.getlogin())
    parser.add_argument("--wcs", dest="wcs", help="WCS for stack")
    parser.add_argument("field", help="Field name in butler for stack")
    parser.add_argument("filter", help="Filter name for stack")
    pbs, args = parser.parse_args()
    assert args.field and args.filter, "Field and filter not provided"

    command = "python %s/bin/stackExposures.py --instrument=%s --rerun=%s" % (args.instrument, args.rerun)
    command += " --program=%s --filter=%s --workDirRoot=%s" % (args.field, args.filter, args.output)
    if args.wcs is not None:
        command += " --destWcs=%s" % args.wcs

    pbs.run(command)
=======
import stat
import sys
import tempfile

def CreatePBSScript \
        (   sField
            ,   sFilter
            ,   sDestWcs
            ,   sRerunName
            ,   sJobName
            ,   nNodes
            ,   nProcsPerNode
            ,   secCpuTime
            ,   sOutputDir
            ,   sQueueName = None
            ,   sInstrument = "hsc"
	    ,   doMatchPsf = False
            ,   sProc="blammo"
            ):
    """
        Create PBS script that launches pbasf.
        Return: Path of the PBS script
    """

    sPBASFScriptPath = os.path.join \
    (   os.path.dirname(os.path.abspath(sys.argv[0]))
    ,   sProc
    )

    sCwd = os.getcwd()

    if not sOutputDir:
        sOutputDir = sCwd

    if sInstrument == "hsc":
        nCcd = 100
    else:
        nCcd = 10
    frameCpuTime = nCcd * secCpuTime 
    frameWallTime = frameCpuTime / (float(nNodes)*nProcsPerNode)
    
    fd, sPBSScriptName = tempfile.mkstemp()
    f = os.fdopen(fd, "w")

    print >>f, "#!/bin/bash"
    print >>f, "#   Post this job with `qsub -V $0'"
    print >>f, "#PBS -l nodes=%d:ppn=%d"     % (nNodes, nProcsPerNode)
    print >>f, "#PBS -l walltime=%d"         % (3*frameWallTime,     )
    print >>f, "#PBS -o %s"                  % (sOutputDir,          )
    print >>f, "#PBS -N %s"                  % (sJobName,            )
    if sQueueName:
        print >>f, "#PBS -q %s"                  % (sQueueName           )
    print >>f, "#PBS -j oe"
    print >>f, "#PBS -W umask=02"
    print >>f, ""
    print >>f, "echo \"mpiexec is at: $(which mpiexec)\""
    print >>f, ""
    print >>f, "ulimit -a"
    print >>f, "umask 02"
    print >>f, "echo 'umask: ' $(umask)"
    print >>f, ""
    print >>f, "eups list -s"
    print >>f, ""
    print >>f, "export"
    print >>f, ""
    print >>f, "cd %s" % (sCwd,)
    print >>f, ""

    matchPsf = "--doMatchPsf" if doMatchPsf else ""
    if destWcs:
        print >>f, "mpiexec --verbose python %s --instrument=%s --rerun=%s --program=%s --filter=%s --workDirRoot=%s %s --destWcs=%s" % (sPBASFScriptPath,
                                                sInstrument, sRerunName,
                                                sField, sFilter, sOutputDir, matchPsf, sDestWcs)
    else:
        print >>f, "mpiexec --verbose python %s --instrument=%s --rerun=%s --program=%s --filter=%s --workDirRoot=%s %s" % (sPBASFScriptPath,
                                   sInstrument, sRerunName,
                                   sField, sFilter, sOutputDir, matchPsf)
    print >>f, ""

    del f

    os.chmod \
    (   sPBSScriptName
    ,   stat.S_IRUSR | stat.S_IWUSR | stat.S_IXUSR
    )

    return sPBSScriptName


################################################
# Entry point

#
# analyze options
#

import optparse
import sys

usage = "usage: %prog [options] field filter [destWcs]"
parser = optparse.OptionParser(usage=usage)
parser.add_option("-q", "--queue",
                  type=str, default=None,
                  help="Specify PBS queue name (%default).")
parser.add_option("-j", "--job",
                  type=str, default="reduceStack",
                  help="Specify PBS job name (%default).")
parser.add_option("-n", "--nodes",
                  type=int, default=4,
                  help="The number of nodes on which to let the jub run (%default).")
parser.add_option("-p", "--procs-per-node",
                  type=int, default=8,
                  help="Processes per node (%default).")
parser.add_option("-w", "--cpu-time",
                  type=int, default=120,
                  help="Roughly expected time of execution in seconds (%default).")
parser.add_option("-o", "--output-dir",
                  type=str, default=".",
                  help="Specify whereon to write stdin/err log (%default).")
parser.add_option("-r", "--rerun",
                  type=str, default=os.getenv('USER'),
                  help="Specify rerun name (%default).")
parser.add_option("-i", "--instrument",
                  type=str, default="hsc",
                  help="Specify which instrument to reduce for (%default).")
parser.add_option("-m", "--doMatchPsf",
		  default=False, action='store_true',
		  help="match PSFs before stacking (default=%default)")

(opts, args) = parser.parse_args()

if (len(args) < 2):
    parser.print_help()
    sys.exit(1)

field = args[0]
filter = args[1]
if (len(args) == 3):
    destWcs = args[2]
else:
    destWcs = None

#
# Create PBS Script
#
sScriptName = CreatePBSScript \
(   sField        = field
,   sFilter       = filter
,   sDestWcs      = destWcs
,   sRerunName    = opts.rerun
,   sJobName      = "%s-%s" % (opts.job, opts.instrument) 
,   nNodes        = opts.nodes
,   nProcsPerNode = opts.procs_per_node
,   secCpuTime    = opts.cpu_time
,   sOutputDir    = opts.output_dir
,   sQueueName    = opts.queue
,   sInstrument   = opts.instrument
,   doMatchPsf    = opts.doMatchPsf
,   sProc         = "stackExposures.py"
)

#
# Post the script
#

os.execlp('qsub', 'qsub', '-V', sScriptName)

# eof
>>>>>>> 3ed44835
<|MERGE_RESOLUTION|>--- conflicted
+++ resolved
@@ -1,9 +1,7 @@
 #!/usr/bin/env python
 
 import os
-<<<<<<< HEAD
 import hsc.pipe.base.pbs as hscPbs
-
 
 if __name__ == "__main__":
     parser = hscPbs.PbsArgumentParser(usage="""
@@ -15,6 +13,8 @@
     parser.add_argument("-i", "--instrument", dest="instrument", help="Instrument name", default="hsc")
     parser.add_argument("-r", "--rerun", dest="rerun", help="Rerun name", default=os.getlogin())
     parser.add_argument("--wcs", dest="wcs", help="WCS for stack")
+    parser.add_argument("-m", "--doMatchPsf", default=False, action='store_true',
+                        help="match PSFs before stacking (default=%default)")
     parser.add_argument("field", help="Field name in butler for stack")
     parser.add_argument("filter", help="Filter name for stack")
     pbs, args = parser.parse_args()
@@ -22,177 +22,9 @@
 
     command = "python %s/bin/stackExposures.py --instrument=%s --rerun=%s" % (args.instrument, args.rerun)
     command += " --program=%s --filter=%s --workDirRoot=%s" % (args.field, args.filter, args.output)
+    if args.doMatchPsf:
+        command += " --doMatchPsf"
     if args.wcs is not None:
         command += " --destWcs=%s" % args.wcs
 
-    pbs.run(command)
-=======
-import stat
-import sys
-import tempfile
-
-def CreatePBSScript \
-        (   sField
-            ,   sFilter
-            ,   sDestWcs
-            ,   sRerunName
-            ,   sJobName
-            ,   nNodes
-            ,   nProcsPerNode
-            ,   secCpuTime
-            ,   sOutputDir
-            ,   sQueueName = None
-            ,   sInstrument = "hsc"
-	    ,   doMatchPsf = False
-            ,   sProc="blammo"
-            ):
-    """
-        Create PBS script that launches pbasf.
-        Return: Path of the PBS script
-    """
-
-    sPBASFScriptPath = os.path.join \
-    (   os.path.dirname(os.path.abspath(sys.argv[0]))
-    ,   sProc
-    )
-
-    sCwd = os.getcwd()
-
-    if not sOutputDir:
-        sOutputDir = sCwd
-
-    if sInstrument == "hsc":
-        nCcd = 100
-    else:
-        nCcd = 10
-    frameCpuTime = nCcd * secCpuTime 
-    frameWallTime = frameCpuTime / (float(nNodes)*nProcsPerNode)
-    
-    fd, sPBSScriptName = tempfile.mkstemp()
-    f = os.fdopen(fd, "w")
-
-    print >>f, "#!/bin/bash"
-    print >>f, "#   Post this job with `qsub -V $0'"
-    print >>f, "#PBS -l nodes=%d:ppn=%d"     % (nNodes, nProcsPerNode)
-    print >>f, "#PBS -l walltime=%d"         % (3*frameWallTime,     )
-    print >>f, "#PBS -o %s"                  % (sOutputDir,          )
-    print >>f, "#PBS -N %s"                  % (sJobName,            )
-    if sQueueName:
-        print >>f, "#PBS -q %s"                  % (sQueueName           )
-    print >>f, "#PBS -j oe"
-    print >>f, "#PBS -W umask=02"
-    print >>f, ""
-    print >>f, "echo \"mpiexec is at: $(which mpiexec)\""
-    print >>f, ""
-    print >>f, "ulimit -a"
-    print >>f, "umask 02"
-    print >>f, "echo 'umask: ' $(umask)"
-    print >>f, ""
-    print >>f, "eups list -s"
-    print >>f, ""
-    print >>f, "export"
-    print >>f, ""
-    print >>f, "cd %s" % (sCwd,)
-    print >>f, ""
-
-    matchPsf = "--doMatchPsf" if doMatchPsf else ""
-    if destWcs:
-        print >>f, "mpiexec --verbose python %s --instrument=%s --rerun=%s --program=%s --filter=%s --workDirRoot=%s %s --destWcs=%s" % (sPBASFScriptPath,
-                                                sInstrument, sRerunName,
-                                                sField, sFilter, sOutputDir, matchPsf, sDestWcs)
-    else:
-        print >>f, "mpiexec --verbose python %s --instrument=%s --rerun=%s --program=%s --filter=%s --workDirRoot=%s %s" % (sPBASFScriptPath,
-                                   sInstrument, sRerunName,
-                                   sField, sFilter, sOutputDir, matchPsf)
-    print >>f, ""
-
-    del f
-
-    os.chmod \
-    (   sPBSScriptName
-    ,   stat.S_IRUSR | stat.S_IWUSR | stat.S_IXUSR
-    )
-
-    return sPBSScriptName
-
-
-################################################
-# Entry point
-
-#
-# analyze options
-#
-
-import optparse
-import sys
-
-usage = "usage: %prog [options] field filter [destWcs]"
-parser = optparse.OptionParser(usage=usage)
-parser.add_option("-q", "--queue",
-                  type=str, default=None,
-                  help="Specify PBS queue name (%default).")
-parser.add_option("-j", "--job",
-                  type=str, default="reduceStack",
-                  help="Specify PBS job name (%default).")
-parser.add_option("-n", "--nodes",
-                  type=int, default=4,
-                  help="The number of nodes on which to let the jub run (%default).")
-parser.add_option("-p", "--procs-per-node",
-                  type=int, default=8,
-                  help="Processes per node (%default).")
-parser.add_option("-w", "--cpu-time",
-                  type=int, default=120,
-                  help="Roughly expected time of execution in seconds (%default).")
-parser.add_option("-o", "--output-dir",
-                  type=str, default=".",
-                  help="Specify whereon to write stdin/err log (%default).")
-parser.add_option("-r", "--rerun",
-                  type=str, default=os.getenv('USER'),
-                  help="Specify rerun name (%default).")
-parser.add_option("-i", "--instrument",
-                  type=str, default="hsc",
-                  help="Specify which instrument to reduce for (%default).")
-parser.add_option("-m", "--doMatchPsf",
-		  default=False, action='store_true',
-		  help="match PSFs before stacking (default=%default)")
-
-(opts, args) = parser.parse_args()
-
-if (len(args) < 2):
-    parser.print_help()
-    sys.exit(1)
-
-field = args[0]
-filter = args[1]
-if (len(args) == 3):
-    destWcs = args[2]
-else:
-    destWcs = None
-
-#
-# Create PBS Script
-#
-sScriptName = CreatePBSScript \
-(   sField        = field
-,   sFilter       = filter
-,   sDestWcs      = destWcs
-,   sRerunName    = opts.rerun
-,   sJobName      = "%s-%s" % (opts.job, opts.instrument) 
-,   nNodes        = opts.nodes
-,   nProcsPerNode = opts.procs_per_node
-,   secCpuTime    = opts.cpu_time
-,   sOutputDir    = opts.output_dir
-,   sQueueName    = opts.queue
-,   sInstrument   = opts.instrument
-,   doMatchPsf    = opts.doMatchPsf
-,   sProc         = "stackExposures.py"
-)
-
-#
-# Post the script
-#
-
-os.execlp('qsub', 'qsub', '-V', sScriptName)
-
-# eof
->>>>>>> 3ed44835
+    pbs.run(command)